package org.apache.lucene.benchmark.byTask.tasks;

/**
 * Licensed to the Apache Software Foundation (ASF) under one or more
 * contributor license agreements.  See the NOTICE file distributed with
 * this work for additional information regarding copyright ownership.
 * The ASF licenses this file to You under the Apache License, Version 2.0
 * (the "License"); you may not use this file except in compliance with
 * the License.  You may obtain a copy of the License at
 *
 *     http://www.apache.org/licenses/LICENSE-2.0
 *
 * Unless required by applicable law or agreed to in writing, software
 * distributed under the License is distributed on an "AS IS" BASIS,
 * WITHOUT WARRANTIES OR CONDITIONS OF ANY KIND, either express or implied.
 * See the License for the specific language governing permissions and
 * limitations under the License.
 */

import org.apache.lucene.benchmark.byTask.PerfRunData;
import org.apache.lucene.benchmark.byTask.utils.Config;
import org.apache.lucene.index.CorruptIndexException;
import org.apache.lucene.index.IndexCommit;
import org.apache.lucene.index.IndexDeletionPolicy;
import org.apache.lucene.index.IndexWriter;
import org.apache.lucene.index.IndexWriterConfig;
import org.apache.lucene.index.LogMergePolicy;
import org.apache.lucene.index.MergeScheduler;
import org.apache.lucene.index.ConcurrentMergeScheduler;
import org.apache.lucene.index.MergePolicy;
import org.apache.lucene.index.NoDeletionPolicy;
import org.apache.lucene.index.NoMergePolicy;
import org.apache.lucene.index.NoMergeScheduler;
import org.apache.lucene.index.IndexWriterConfig.OpenMode;
import org.apache.lucene.index.codecs.CodecProvider;
import org.apache.lucene.store.LockObtainFailedException;
import org.apache.lucene.util.Version;

import java.io.BufferedOutputStream;
import java.io.File;
import java.io.FileOutputStream;
import java.io.IOException;
import java.io.PrintStream;

/**
 * Create an index. <br>
 * Other side effects: index writer object in perfRunData is set. <br>
 * Relevant properties: <code>merge.factor (default 10),
 * max.buffered (default no flush), max.field.length (default
 * 10,000 tokens), max.field.length, compound (default true), ram.flush.mb [default 0],
 * merge.policy (default org.apache.lucene.index.LogByteSizeMergePolicy),
 * merge.scheduler (default
 * org.apache.lucene.index.ConcurrentMergeScheduler),
 * concurrent.merge.scheduler.max.thread.count and
 * concurrent.merge.scheduler.max.merge.count (defaults per
 * ConcurrentMergeScheduler), default.codec </code>.
 * <p>
 * This task also supports a "writer.info.stream" property with the following
 * values:
 * <ul>
 * <li>SystemOut - sets {@link IndexWriter#setInfoStream(java.io.PrintStream)}
 * to {@link System#out}.
 * <li>SystemErr - sets {@link IndexWriter#setInfoStream(java.io.PrintStream)}
 * to {@link System#err}.
 * <li>&lt;file_name&gt; - attempts to create a file given that name and sets
 * {@link IndexWriter#setInfoStream(java.io.PrintStream)} to that file. If this
 * denotes an invalid file name, or some error occurs, an exception will be
 * thrown.
 * </ul>
 */
public class CreateIndexTask extends PerfTask {

  public CreateIndexTask(PerfRunData runData) {
    super(runData);
  }

  
  
  public static IndexDeletionPolicy getIndexDeletionPolicy(Config config) {
    String deletionPolicyName = config.get("deletion.policy", "org.apache.lucene.index.KeepOnlyLastCommitDeletionPolicy");
    if (deletionPolicyName.equals(NoDeletionPolicy.class.getName())) {
      return NoDeletionPolicy.INSTANCE;
    } else {
      try {
        return Class.forName(deletionPolicyName).asSubclass(IndexDeletionPolicy.class).newInstance();
      } catch (Exception e) {
        throw new RuntimeException("unable to instantiate class '" + deletionPolicyName + "' as IndexDeletionPolicy", e);
      }
    }
  }
  
  @Override
  public int doLogic() throws IOException {
    PerfRunData runData = getRunData();
    Config config = runData.getConfig();
    runData.setIndexWriter(configureWriter(config, runData, OpenMode.CREATE, null));
    return 1;
  }
  
  public static IndexWriterConfig createWriterConfig(Config config, PerfRunData runData, OpenMode mode, IndexCommit commit) {
    Version version = Version.valueOf(config.get("writer.version", Version.LUCENE_40.toString()));
    IndexWriterConfig iwConf = new IndexWriterConfig(version, runData.getAnalyzer());
    iwConf.setOpenMode(mode);
    IndexDeletionPolicy indexDeletionPolicy = getIndexDeletionPolicy(config);
    iwConf.setIndexDeletionPolicy(indexDeletionPolicy);
    if(commit != null)
      iwConf.setIndexCommit(commit);
    

    final String mergeScheduler = config.get("merge.scheduler",
                                             "org.apache.lucene.index.ConcurrentMergeScheduler");
    if (mergeScheduler.equals(NoMergeScheduler.class.getName())) {
<<<<<<< HEAD
      writer.getConfig().setMergeScheduler(NoMergeScheduler.INSTANCE);
    } else {
      try {
        writer.getConfig().setMergeScheduler(Class.forName(mergeScheduler).asSubclass(MergeScheduler.class).newInstance());
=======
      iwConf.setMergeScheduler(NoMergeScheduler.INSTANCE);
    } else {
      try {
        iwConf.setMergeScheduler(Class.forName(mergeScheduler).asSubclass(MergeScheduler.class).newInstance());
>>>>>>> e18dcbf1
      } catch (Exception e) {
        throw new RuntimeException("unable to instantiate class '" + mergeScheduler + "' as merge scheduler", e);
      }
      
      if (mergeScheduler.equals("org.apache.lucene.index.ConcurrentMergeScheduler")) {
<<<<<<< HEAD
        ConcurrentMergeScheduler cms = (ConcurrentMergeScheduler) writer.getConfig().getMergeScheduler();
=======
        ConcurrentMergeScheduler cms = (ConcurrentMergeScheduler) iwConf.getMergeScheduler();
>>>>>>> e18dcbf1
        int v = config.get("concurrent.merge.scheduler.max.thread.count", -1);
        if (v != -1) {
          cms.setMaxThreadCount(v);
        }
        v = config.get("concurrent.merge.scheduler.max.merge.count", -1);
        if (v != -1) {
          cms.setMaxMergeCount(v);
        }
      }
    }

    final String defaultCodec = config.get("default.codec", null);
    if (defaultCodec != null) {
      CodecProvider.getDefault().setDefaultFieldCodec(defaultCodec);
    }

    final String mergePolicy = config.get("merge.policy",
                                          "org.apache.lucene.index.LogByteSizeMergePolicy");
    boolean isCompound = config.get("compound", true);
    if (mergePolicy.equals(NoMergePolicy.class.getName())) {
<<<<<<< HEAD
      writer.getConfig().setMergePolicy(isCompound ? NoMergePolicy.COMPOUND_FILES : NoMergePolicy.NO_COMPOUND_FILES);
    } else {
      try {
        writer.getConfig().setMergePolicy(Class.forName(mergePolicy).asSubclass(MergePolicy.class).newInstance());
      } catch (Exception e) {
        throw new RuntimeException("unable to instantiate class '" + mergePolicy + "' as merge policy", e);
      }
      if (writer.getConfig().getMergePolicy() instanceof LogMergePolicy) {
        ((LogMergePolicy) writer.getConfig().getMergePolicy()).setUseCompoundFile(isCompound);
        ((LogMergePolicy) writer.getConfig().getMergePolicy()).setMergeFactor(config.get("merge.factor",OpenIndexTask.DEFAULT_MERGE_PFACTOR));
      }
    }
    writer.getConfig().setMaxFieldLength(config.get("max.field.length",OpenIndexTask.DEFAULT_MAX_FIELD_LENGTH));

=======
      iwConf.setMergePolicy(isCompound ? NoMergePolicy.COMPOUND_FILES : NoMergePolicy.NO_COMPOUND_FILES);
    } else {
      try {
        iwConf.setMergePolicy(Class.forName(mergePolicy).asSubclass(MergePolicy.class).newInstance());
      } catch (Exception e) {
        throw new RuntimeException("unable to instantiate class '" + mergePolicy + "' as merge policy", e);
      }
      if(iwConf.getMergePolicy() instanceof LogMergePolicy) {
        LogMergePolicy logMergePolicy = (LogMergePolicy) iwConf.getMergePolicy();
        logMergePolicy.setUseCompoundFile(isCompound);
        logMergePolicy.setMergeFactor(config.get("merge.factor",OpenIndexTask.DEFAULT_MERGE_PFACTOR));
      }
    }
    iwConf.setMaxFieldLength(config.get("max.field.length",OpenIndexTask.DEFAULT_MAX_FIELD_LENGTH));
>>>>>>> e18dcbf1
    final double ramBuffer = config.get("ram.flush.mb",OpenIndexTask.DEFAULT_RAM_FLUSH_MB);
    final int maxBuffered = config.get("max.buffered",OpenIndexTask.DEFAULT_MAX_BUFFERED);
    if (maxBuffered == IndexWriterConfig.DISABLE_AUTO_FLUSH) {
      iwConf.setRAMBufferSizeMB(ramBuffer);
      iwConf.setMaxBufferedDocs(maxBuffered);
    } else {
      iwConf.setMaxBufferedDocs(maxBuffered);
      iwConf.setRAMBufferSizeMB(ramBuffer);
    }
    
    return iwConf;
  }
  
  public static IndexWriter configureWriter(Config config, PerfRunData runData, OpenMode mode, IndexCommit commit) throws CorruptIndexException, LockObtainFailedException, IOException {
    IndexWriter writer = new IndexWriter(runData.getDirectory(), createWriterConfig(config, runData, mode, commit));
    String infoStreamVal = config.get("writer.info.stream", null);
    if (infoStreamVal != null) {
      if (infoStreamVal.equals("SystemOut")) {
        writer.setInfoStream(System.out);
      } else if (infoStreamVal.equals("SystemErr")) {
        writer.setInfoStream(System.err);
      } else {
        File f = new File(infoStreamVal).getAbsoluteFile();
        writer.setInfoStream(new PrintStream(new BufferedOutputStream(new FileOutputStream(f))));
      }
    }
    return writer;
  }
}<|MERGE_RESOLUTION|>--- conflicted
+++ resolved
@@ -110,27 +110,16 @@
     final String mergeScheduler = config.get("merge.scheduler",
                                              "org.apache.lucene.index.ConcurrentMergeScheduler");
     if (mergeScheduler.equals(NoMergeScheduler.class.getName())) {
-<<<<<<< HEAD
-      writer.getConfig().setMergeScheduler(NoMergeScheduler.INSTANCE);
-    } else {
-      try {
-        writer.getConfig().setMergeScheduler(Class.forName(mergeScheduler).asSubclass(MergeScheduler.class).newInstance());
-=======
       iwConf.setMergeScheduler(NoMergeScheduler.INSTANCE);
     } else {
       try {
         iwConf.setMergeScheduler(Class.forName(mergeScheduler).asSubclass(MergeScheduler.class).newInstance());
->>>>>>> e18dcbf1
       } catch (Exception e) {
         throw new RuntimeException("unable to instantiate class '" + mergeScheduler + "' as merge scheduler", e);
       }
       
       if (mergeScheduler.equals("org.apache.lucene.index.ConcurrentMergeScheduler")) {
-<<<<<<< HEAD
-        ConcurrentMergeScheduler cms = (ConcurrentMergeScheduler) writer.getConfig().getMergeScheduler();
-=======
         ConcurrentMergeScheduler cms = (ConcurrentMergeScheduler) iwConf.getMergeScheduler();
->>>>>>> e18dcbf1
         int v = config.get("concurrent.merge.scheduler.max.thread.count", -1);
         if (v != -1) {
           cms.setMaxThreadCount(v);
@@ -151,22 +140,6 @@
                                           "org.apache.lucene.index.LogByteSizeMergePolicy");
     boolean isCompound = config.get("compound", true);
     if (mergePolicy.equals(NoMergePolicy.class.getName())) {
-<<<<<<< HEAD
-      writer.getConfig().setMergePolicy(isCompound ? NoMergePolicy.COMPOUND_FILES : NoMergePolicy.NO_COMPOUND_FILES);
-    } else {
-      try {
-        writer.getConfig().setMergePolicy(Class.forName(mergePolicy).asSubclass(MergePolicy.class).newInstance());
-      } catch (Exception e) {
-        throw new RuntimeException("unable to instantiate class '" + mergePolicy + "' as merge policy", e);
-      }
-      if (writer.getConfig().getMergePolicy() instanceof LogMergePolicy) {
-        ((LogMergePolicy) writer.getConfig().getMergePolicy()).setUseCompoundFile(isCompound);
-        ((LogMergePolicy) writer.getConfig().getMergePolicy()).setMergeFactor(config.get("merge.factor",OpenIndexTask.DEFAULT_MERGE_PFACTOR));
-      }
-    }
-    writer.getConfig().setMaxFieldLength(config.get("max.field.length",OpenIndexTask.DEFAULT_MAX_FIELD_LENGTH));
-
-=======
       iwConf.setMergePolicy(isCompound ? NoMergePolicy.COMPOUND_FILES : NoMergePolicy.NO_COMPOUND_FILES);
     } else {
       try {
@@ -181,7 +154,6 @@
       }
     }
     iwConf.setMaxFieldLength(config.get("max.field.length",OpenIndexTask.DEFAULT_MAX_FIELD_LENGTH));
->>>>>>> e18dcbf1
     final double ramBuffer = config.get("ram.flush.mb",OpenIndexTask.DEFAULT_RAM_FLUSH_MB);
     final int maxBuffered = config.get("max.buffered",OpenIndexTask.DEFAULT_MAX_BUFFERED);
     if (maxBuffered == IndexWriterConfig.DISABLE_AUTO_FLUSH) {
