package org.apache.lucene.util.automaton;

/*
 * Licensed to the Apache Software Foundation (ASF) under one or more
 * contributor license agreements.  See the NOTICE file distributed with
 * this work for additional information regarding copyright ownership.
 * The ASF licenses this file to You under the Apache License, Version 2.0
 * (the "License"); you may not use this file except in compliance with
 * the License.  You may obtain a copy of the License at
 *
 *     http://www.apache.org/licenses/LICENSE-2.0
 *
 * Unless required by applicable law or agreed to in writing, software
 * distributed under the License is distributed on an "AS IS" BASIS,
 * WITHOUT WARRANTIES OR CONDITIONS OF ANY KIND, either express or implied.
 * See the License for the specific language governing permissions and
 * limitations under the License.
 */
  
import java.io.IOException;
import java.util.ArrayList;
import java.util.List;

import org.apache.lucene.index.SingleTermsEnum;
import org.apache.lucene.index.Terms;
import org.apache.lucene.index.TermsEnum;
import org.apache.lucene.util.BytesRef;
import org.apache.lucene.util.BytesRefBuilder;

/**
 * Immutable class holding compiled details for a given
 * Automaton.  The Automaton is deterministic, must not have
 * dead states but is not necessarily minimal.
 *
 * @lucene.experimental
 */
public class CompiledAutomaton {
  /**
   * Automata are compiled into different internal forms for the
   * most efficient execution depending upon the language they accept.
   */
  public enum AUTOMATON_TYPE {
    /** Automaton that accepts no strings. */
    NONE, 
    /** Automaton that accepts all possible strings. */
    ALL, 
    /** Automaton that accepts only a single fixed string. */
    SINGLE, 
    /** Automaton that matches all Strings with a constant prefix. */
    PREFIX, 
    /** Automaton that matches all binary terms (BytesRef) in a range from minTerm (inclusive or not) to maxTerm (inclusive or not). */
    RANGE, 
    /** Catch-all for any other automata. */
    NORMAL
  };

  /** If simplify is true this will be the "simplified" type; else, this is NORMAL */
  public final AUTOMATON_TYPE type;

  /** 
   * For {@link AUTOMATON_TYPE#PREFIX}, this is the prefix term; 
   * for {@link AUTOMATON_TYPE#SINGLE} this is the singleton term.
   * for {@link AUTOMATON_TYPE#RANGE}, this is the min term; 
   */
  public final BytesRef term;

  /** 
   * Only used for {@link AUTOMATON_TYPE#RANGE}; 
   */
  public final BytesRef maxTerm;

  /** 
   * Only used for {@link AUTOMATON_TYPE#RANGE}: true if the min term is included in the range. 
   */
  public final boolean minInclusive;

  /** 
   * Only used for {@link AUTOMATON_TYPE#RANGE}: true if the max term is included in the range. 
   */
  public final boolean maxInclusive;

  /** 
   * Matcher for quickly determining if a byte[] is accepted.
   * only valid for {@link AUTOMATON_TYPE#NORMAL}.
   */
  public final ByteRunAutomaton runAutomaton;

  /**
   * Two dimensional array of transitions, indexed by state
   * number for traversal. The state numbering is consistent with
   * {@link #runAutomaton}. 
   * Only valid for {@link AUTOMATON_TYPE#NORMAL}.
   */
  public final Automaton automaton;

  /**
   * Shared common suffix accepted by the automaton. Only valid
   * for {@link AUTOMATON_TYPE#NORMAL}, and only when the
   * automaton accepts an infinite language.
   */
  public final BytesRef commonSuffixRef;

  /**
   * Indicates if the automaton accepts a finite set of strings.
   * Null if this was not computed.
   * Only valid for {@link AUTOMATON_TYPE#NORMAL}.
   */
  public final Boolean finite;

  /** Which state accepts all suffixes; only set for RANGE and PREFIX, else -1. */
  public final int sinkState;

  /** Create this, passing simplify=true and finite=null, so that we try
   *  to simplify the automaton and determine if it is finite. */
  public CompiledAutomaton(Automaton automaton) {
    this(automaton, null, true);
  }

  // TODO: we could also allow direct binary automaton here: BlockTree can optimize that case more generally too, but we start with this
  // more restricted (single term range) API:

  /** Matches a range of terms.  Some terms dict implementations (e.g. BlockTree) can optimize this case by using
   *  pre-computed auto prefix terms stored in the index. */
  public CompiledAutomaton(BytesRef minTerm, boolean minInclusive, BytesRef maxTerm, boolean maxInclusive) {
    if (minTerm == null) {
      this.term = new BytesRef();
      this.minInclusive = true;
    } else {
      this.term = minTerm;
      this.minInclusive = minInclusive;
    }
    this.maxTerm = maxTerm;
    this.maxInclusive = maxInclusive;
    commonSuffixRef = null;
    finite = false;
    automaton = Automata.makeBinaryInterval(term, minInclusive, maxTerm, maxInclusive);

    // Compute sinkState for this automaton, if any (it won't exist if maxTerm == minTerm):
    int numStates = automaton.getNumStates();
    Transition t = new Transition();
    int foundState = -1;
    for(int s=0;s<numStates;s++) {
      if (automaton.isAccept(s)) {
        int count = automaton.initTransition(s, t);
        boolean isSinkState = false;
        for(int i=0;i<count;i++) {
          automaton.getNextTransition(t);
          if (t.dest == s && t.min == 0 && t.max == 0xff) {
            isSinkState = true;
            break;
          }
        }
        if (isSinkState) {
          foundState = s;
          break;
        }
      }
    }
    sinkState = foundState;
    // It's safe to allow unlimited determinized here:
    runAutomaton = new ByteRunAutomaton(automaton, true, Integer.MAX_VALUE);
    type = AUTOMATON_TYPE.RANGE;
  }

  /** Matches the specified prefix term.  Some terms dict implementations (e.g. BlockTree) can optimize this case by using
   *  pre-computed auto prefix terms stored in the index. */
  public CompiledAutomaton(BytesRef prefixTerm) {
    this.term = prefixTerm;
    type = AUTOMATON_TYPE.PREFIX;
    automaton = new Automaton();
    int lastState = automaton.createState();
    for(int i=0;i<prefixTerm.length;i++) {
      int state = automaton.createState();
      automaton.addTransition(lastState, state, prefixTerm.bytes[prefixTerm.offset+i]&0xff);
      lastState = state;
    }
    automaton.setAccept(lastState, true);
    automaton.addTransition(lastState, lastState, 0, 255);
    sinkState = lastState;
    automaton.finishState();
    // It's safe to allow unlimited determinized here:
    runAutomaton = new ByteRunAutomaton(automaton, true, Integer.MAX_VALUE);
    commonSuffixRef = null;
    finite = false;
    minInclusive = false;
    maxInclusive = false;
    maxTerm = null;
  }

  /** Create this.  If finite is null, we use {@link Operations#isFinite}
   *  to determine whether it is finite.  If simplify is true, we run
   *  possibly expensive operations to determine if the automaton is one
   *  the cases in {@link CompiledAutomaton.AUTOMATON_TYPE}. */
  public CompiledAutomaton(Automaton automaton, Boolean finite, boolean simplify) {
    this(automaton, finite, simplify, Operations.DEFAULT_MAX_DETERMINIZED_STATES);
  }


  /** Create this.  If finite is null, we use {@link Operations#isFinite}
   *  to determine whether it is finite.  If simplify is true, we run
   *  possibly expensive operations to determine if the automaton is one
   *  the cases in {@link CompiledAutomaton.AUTOMATON_TYPE}. If simplify
   *  requires determinizing the autaomaton then only maxDeterminizedStates
   *  will be created.  Any more than that will cause a
   *  TooComplexToDeterminizeException.
   */
  public CompiledAutomaton(Automaton automaton, Boolean finite, boolean simplify,
      int maxDeterminizedStates) {
    if (automaton.getNumStates() == 0) {
      automaton = new Automaton();
      automaton.createState();
    }

    if (simplify) {

      // Test whether the automaton is a "simple" form and
      // if so, don't create a runAutomaton.  Note that on a
      // large automaton these tests could be costly:

      if (Operations.isEmpty(automaton)) {
        // matches nothing
        type = AUTOMATON_TYPE.NONE;
        term = null;
        commonSuffixRef = null;
        runAutomaton = null;
        this.automaton = null;
        this.finite = null;
        maxTerm = null;
        minInclusive = false;
        maxInclusive = false;
        sinkState = -1;
        return;
      // NOTE: only approximate, because automaton may not be minimal:
      } else if (Operations.isTotal(automaton)) {
        // matches all possible strings
        type = AUTOMATON_TYPE.ALL;
        term = null;
        commonSuffixRef = null;
        runAutomaton = null;
        this.automaton = null;
        this.finite = null;
        maxTerm = null;
        minInclusive = false;
        maxInclusive = false;
        sinkState = -1;
        return;
      } else {

        automaton = Operations.determinize(automaton, maxDeterminizedStates);

        final String commonPrefix = Operations.getCommonPrefix(automaton);
        final String singleton;

        if (commonPrefix.length() > 0 && Operations.sameLanguage(automaton, Automata.makeString(commonPrefix))) {
          singleton = commonPrefix;
        } else {
          singleton = null;
        }

        if (singleton != null) {
          // matches a fixed string
          type = AUTOMATON_TYPE.SINGLE;
          term = new BytesRef(singleton);
          commonSuffixRef = null;
          runAutomaton = null;
          this.automaton = null;
          this.finite = null;
          maxTerm = null;
          minInclusive = false;
          maxInclusive = false;
          sinkState = -1;
          return;
        } else if (commonPrefix.length() > 0) {
          Automaton other = Operations.concatenate(Automata.makeString(commonPrefix), Automata.makeAnyString());
          other = Operations.determinize(other, maxDeterminizedStates);
          assert Operations.hasDeadStates(other) == false;
          if (Operations.sameLanguage(automaton, other)) {
            // matches a constant prefix
            type = AUTOMATON_TYPE.PREFIX;
            term = new BytesRef(commonPrefix);
            commonSuffixRef = null;
            automaton = new Automaton();
            int lastState = automaton.createState();
            for(int i=0;i<term.length;i++) {
              int state = automaton.createState();
              automaton.addTransition(lastState, state, term.bytes[term.offset+i]&0xff);
              lastState = state;
            }
            automaton.setAccept(lastState, true);
            automaton.addTransition(lastState, lastState, 0, 255);
            sinkState = lastState;
            automaton.finishState();
            this.automaton = automaton;
            // It's safe to allow unlimited determinized here:
            runAutomaton = new ByteRunAutomaton(automaton, true, Integer.MAX_VALUE);
            this.finite = false;
            maxTerm = null;
            minInclusive = false;
            maxInclusive = false;
            return;
          }
        }
      }
    }

    sinkState = -1;

    type = AUTOMATON_TYPE.NORMAL;
    term = null;
    maxTerm = null;
    minInclusive = false;
    maxInclusive = false;

    if (finite == null) {
      this.finite = Operations.isFinite(automaton);
    } else {
      this.finite = finite;
    }

    Automaton binary = new UTF32ToUTF8().convert(automaton);
    if (this.finite) {
      commonSuffixRef = null;
    } else {
<<<<<<< HEAD
      commonSuffixRef = Operations.getCommonSuffixBytesRef(binary, maxDeterminizedStates);
=======
      // NOTE: this is a very costly operation!  We should test if it's really warranted in practice...
      commonSuffixRef = Operations.getCommonSuffixBytesRef(utf8, maxDeterminizedStates);
>>>>>>> 1529c57c
    }
    runAutomaton = new ByteRunAutomaton(binary, true, maxDeterminizedStates);

    this.automaton = runAutomaton.automaton;
  }

  private Transition transition = new Transition();
  
  //private static final boolean DEBUG = BlockTreeTermsWriter.DEBUG;

  private BytesRef addTail(int state, BytesRefBuilder term, int idx, int leadLabel) {
    //System.out.println("addTail state=" + state + " term=" + term.utf8ToString() + " idx=" + idx + " leadLabel=" + (char) leadLabel);
    //System.out.println(automaton.toDot());
    // Find biggest transition that's < label
    // TODO: use binary search here
    int maxIndex = -1;
    int numTransitions = automaton.initTransition(state, transition);
    for(int i=0;i<numTransitions;i++) {
      automaton.getNextTransition(transition);
      if (transition.min < leadLabel) {
        maxIndex = i;
      } else {
        // Transitions are alway sorted
        break;
      }
    }

    //System.out.println("  maxIndex=" + maxIndex);

    assert maxIndex != -1;
    automaton.getTransition(state, maxIndex, transition);

    // Append floorLabel
    final int floorLabel;
    if (transition.max > leadLabel-1) {
      floorLabel = leadLabel-1;
    } else {
      floorLabel = transition.max;
    }
    //System.out.println("  floorLabel=" + (char) floorLabel);
    term.grow(1+idx);
    //if (DEBUG) System.out.println("  add floorLabel=" + (char) floorLabel + " idx=" + idx);
    term.setByteAt(idx, (byte) floorLabel);

    state = transition.dest;
    //System.out.println("  dest: " + state);
    idx++;

    // Push down to last accept state
    while (true) {
      numTransitions = automaton.getNumTransitions(state);
      if (numTransitions == 0) {
        //System.out.println("state=" + state + " 0 trans");
        assert runAutomaton.isAccept(state);
        term.setLength(idx);
        //if (DEBUG) System.out.println("  return " + term.utf8ToString());
        return term.get();
      } else {
        // We are pushing "top" -- so get last label of
        // last transition:
        //System.out.println("get state=" + state + " numTrans=" + numTransitions);
        automaton.getTransition(state, numTransitions-1, transition);
        term.grow(1+idx);
        //if (DEBUG) System.out.println("  push maxLabel=" + (char) lastTransition.max + " idx=" + idx);
        //System.out.println("  add trans dest=" + scratch.dest + " label=" + (char) scratch.max);
        term.setByteAt(idx, (byte) transition.max);
        state = transition.dest;
        idx++;
      }
    }
  }

  // TODO: should this take startTerm too?  This way
  // Terms.intersect could forward to this method if type !=
  // NORMAL:
  /** Return a {@link TermsEnum} intersecting the provided {@link Terms}
   *  with the terms accepted by this automaton. */
  public TermsEnum getTermsEnum(Terms terms) throws IOException {
    switch(type) {
    case NONE:
      return TermsEnum.EMPTY;
    case ALL:
      return terms.iterator(null);
    case SINGLE:
      return new SingleTermsEnum(terms.iterator(null), term);
    case PREFIX:
    case NORMAL:
    case RANGE:
      return terms.intersect(this, null);
    default:
      // unreachable
      throw new RuntimeException("unhandled case");
    }
  }

  /** Finds largest term accepted by this Automaton, that's
   *  &lt;= the provided input term.  The result is placed in
   *  output; it's fine for output and input to point to
   *  the same bytes.  The returned result is either the
   *  provided output, or null if there is no floor term
   *  (ie, the provided input term is before the first term
   *  accepted by this Automaton). */
  public BytesRef floor(BytesRef input, BytesRefBuilder output) {

    //if (DEBUG) System.out.println("CA.floor input=" + input.utf8ToString());

    int state = runAutomaton.getInitialState();

    // Special case empty string:
    if (input.length == 0) {
      if (runAutomaton.isAccept(state)) {
        output.clear();
        return output.get();
      } else {
        return null;
      }
    }

    final List<Integer> stack = new ArrayList<>();

    int idx = 0;
    while (true) {
      int label = input.bytes[input.offset + idx] & 0xff;
      int nextState = runAutomaton.step(state, label);
      //if (DEBUG) System.out.println("  cycle label=" + (char) label + " nextState=" + nextState);

      if (idx == input.length-1) {
        if (nextState != -1 && runAutomaton.isAccept(nextState)) {
          // Input string is accepted
          output.grow(1+idx);
          output.setByteAt(idx, (byte) label);
          output.setLength(input.length);
          //if (DEBUG) System.out.println("  input is accepted; return term=" + output.utf8ToString());
          return output.get();
        } else {
          nextState = -1;
        }
      }

      if (nextState == -1) {

        // Pop back to a state that has a transition
        // <= our label:
        while (true) {
          int numTransitions = automaton.getNumTransitions(state);
          if (numTransitions == 0) {
            assert runAutomaton.isAccept(state);
            output.setLength(idx);
            //if (DEBUG) System.out.println("  return " + output.utf8ToString());
            return output.get();
          } else {
            automaton.getTransition(state, 0, transition);

            if (label-1 < transition.min) {

              if (runAutomaton.isAccept(state)) {
                output.setLength(idx);
                //if (DEBUG) System.out.println("  return " + output.utf8ToString());
                return output.get();
              }
              // pop
              if (stack.size() == 0) {
                //if (DEBUG) System.out.println("  pop ord=" + idx + " return null");
                return null;
              } else {
                state = stack.remove(stack.size()-1);
                idx--;
                //if (DEBUG) System.out.println("  pop ord=" + (idx+1) + " label=" + (char) label + " first trans.min=" + (char) transitions[0].min);
                label = input.bytes[input.offset + idx] & 0xff;
              }
            } else {
              //if (DEBUG) System.out.println("  stop pop ord=" + idx + " first trans.min=" + (char) transitions[0].min);
              break;
            }
          }
        }

        //if (DEBUG) System.out.println("  label=" + (char) label + " idx=" + idx);

        return addTail(state, output, idx, label);
        
      } else {
        output.grow(1+idx);
        output.setByteAt(idx, (byte) label);
        stack.add(state);
        state = nextState;
        idx++;
      }
    }
  }

  @Override
  public int hashCode() {
    final int prime = 31;
    int result = 1;
    result = prime * result + ((runAutomaton == null) ? 0 : runAutomaton.hashCode());
    result = prime * result + ((term == null) ? 0 : term.hashCode());
    result = prime * result + ((type == null) ? 0 : type.hashCode());
    return result;
  }

  @Override
  public boolean equals(Object obj) {
    if (this == obj) return true;
    if (obj == null) return false;
    if (getClass() != obj.getClass()) return false;
    CompiledAutomaton other = (CompiledAutomaton) obj;
    if (type != other.type) return false;
    if (type == AUTOMATON_TYPE.SINGLE || type == AUTOMATON_TYPE.PREFIX) {
      if (!term.equals(other.term)) return false;
    } else if (type == AUTOMATON_TYPE.NORMAL) {
      if (!runAutomaton.equals(other.runAutomaton)) return false;
    }

    return true;
  }
}<|MERGE_RESOLUTION|>--- conflicted
+++ resolved
@@ -321,12 +321,8 @@
     if (this.finite) {
       commonSuffixRef = null;
     } else {
-<<<<<<< HEAD
+      // NOTE: this is a very costly operation!  We should test if it's really warranted in practice...
       commonSuffixRef = Operations.getCommonSuffixBytesRef(binary, maxDeterminizedStates);
-=======
-      // NOTE: this is a very costly operation!  We should test if it's really warranted in practice...
-      commonSuffixRef = Operations.getCommonSuffixBytesRef(utf8, maxDeterminizedStates);
->>>>>>> 1529c57c
     }
     runAutomaton = new ByteRunAutomaton(binary, true, maxDeterminizedStates);
 
